// Copyright (c) Microsoft Corporation. All rights reserved.
// Licensed under the MIT License.

'use strict';

import { nbformat } from '@jupyterlab/coreutils';
import type {
    CellDisplayOutput,
    CellErrorOutput,
    CellOutput,
    NotebookCell,
    NotebookCellData,
    NotebookCellMetadata,
    NotebookData,
    NotebookDocument,
    NotebookEditor
} from 'vscode-proposed';
import { NotebookCellRunState } from '../../../../../typings/vscode-proposed';
import { concatMultilineString, splitMultilineString } from '../../../../datascience-ui/common';
import { MARKDOWN_LANGUAGE, PYTHON_LANGUAGE } from '../../../common/constants';
import '../../../common/extensions';
import { traceError, traceWarning } from '../../../common/logger';
import { isUntitledFile } from '../../../common/utils/misc';
import { sendTelemetryEvent } from '../../../telemetry';
import { Telemetry } from '../../constants';
import { KernelConnectionMetadata } from '../../jupyter/kernels/types';
import { updateNotebookMetadata } from '../../notebookStorage/baseModel';
import { CellState, IJupyterKernelSpec } from '../../types';
import { JupyterNotebookView } from '../constants';
// tslint:disable-next-line: no-var-requires no-require-imports
const vscodeNotebookEnums = require('vscode') as typeof import('vscode-proposed');
// tslint:disable-next-line: no-require-imports
import { KernelMessage } from '@jupyterlab/services';
// tslint:disable-next-line: no-require-imports
import cloneDeep = require('lodash/cloneDeep');
import { Uri } from 'vscode';

// This is the custom type we are adding into nbformat.IBaseCellMetadata
export interface IBaseCellVSCodeMetadata {
    end_execution_time?: string;
    start_execution_time?: string;
}

/**
 * Whether this is a Notebook we created/manage/use.
 * Remember, there could be other notebooks such as GitHub Issues nb by VS Code.
 */
export function isJupyterNotebook(document: NotebookDocument): boolean;
// tslint:disable-next-line: unified-signatures
export function isJupyterNotebook(viewType: string): boolean;
export function isJupyterNotebook(option: NotebookDocument | string) {
    if (typeof option === 'string') {
        return option === JupyterNotebookView;
    } else {
        return option.viewType === JupyterNotebookView;
    }
}

<<<<<<< HEAD
function getMajorityLanguage(document: NotebookDocument): string {
    const languageCount = new Map<string, number>();
    let largestCount = 0;
    let majority: string = '';
    document.cells.forEach((c) => {
        if (c.language) {
            let number = languageCount.get(c.language) || 0;
            number = number += 1;
            languageCount.set(c.language, number);
            if (number > largestCount) {
                largestCount = number;
                majority = c.language;
            }
        }
    });
    return majority;
}
=======
const kernelInformationForNotebooks = new WeakMap<
    NotebookDocument,
    { metadata?: KernelConnectionMetadata | undefined; kernelInfo?: KernelMessage.IInfoReplyMsg['content'] }
>();
>>>>>>> 20349f2e

export function getNotebookMetadata(document: NotebookDocument): nbformat.INotebookMetadata | undefined {
    // tslint:disable-next-line: no-any
    let notebookContent: Partial<nbformat.INotebookContent> = document.metadata.custom as any;

    // If language isn't specified in the metadata, at least specify that
    if (!notebookContent?.metadata?.language_info?.name && document.cells.length) {
        const majorityLanguage = getMajorityLanguage(document);
        const content = notebookContent || {};
        const metadata = content.metadata || { orig_nbformat: 3, language_info: {} };
        const language_info = { ...metadata.language_info, name: majorityLanguage };
        // Fix nyc problem
        // tslint:disable-next-line: no-any
        notebookContent = { ...content, metadata: { ...metadata, language_info } } as any;
    }
    notebookContent = cloneDeep(notebookContent);
    const data = kernelInformationForNotebooks.get(document);
    if (data && data.metadata) {
        updateNotebookMetadata(notebookContent.metadata, data.metadata, data.kernelInfo);
    }

    return notebookContent.metadata;
}

export function isPythonNotebook(metadata?: nbformat.INotebookMetadata) {
    // tslint:disable-next-line: no-any
    const kernelSpec = (metadata?.kernelspec as any) as IJupyterKernelSpec | undefined;
    if (metadata?.language_info?.name && metadata.language_info.name !== PYTHON_LANGUAGE) {
        return false;
    }
    if (kernelSpec?.language && kernelSpec.language !== PYTHON_LANGUAGE) {
        return false;
    }
    // All other notebooks are python notebooks.
    return true;
}
/**
 * No need to update the notebook metadata just yet.
 * When users open a blank notebook and a kernel is auto selected, document is marked as dirty. Hence as soon as you create a blank notebook it is dr ity.
 * Similarly, if you open an existing notebook, it is marked as dirty.
 *
 * Solution: Store the metadata in some place, when saving, take the metadata & store in the file.
 */
export function updateKernelInNotebookMetadata(
    document: NotebookDocument,
    kernelConnection: KernelConnectionMetadata | undefined
) {
    const data = { ...(kernelInformationForNotebooks.get(document) || {}) };
    data.metadata = kernelConnection;
    kernelInformationForNotebooks.set(document, data);
}
export function updateKernelInfoInNotebookMetadata(
    document: NotebookDocument,
    kernelInfo: KernelMessage.IInfoReplyMsg['content']
) {
    if (kernelInformationForNotebooks.get(document)?.kernelInfo === kernelInfo) {
        return;
    }
    const data = { ...(kernelInformationForNotebooks.get(document) || {}) };
    data.kernelInfo = kernelInfo;
    kernelInformationForNotebooks.set(document, data);
}

export function deleteKernelMetadataForTests(document: NotebookDocument) {
    kernelInformationForNotebooks.delete(document);
}
/**
 * Converts a NotebookModel into VSCode friendly format.
 */
export function notebookModelToVSCNotebookData(
    isNotebookTrusted: boolean,
    notebookContentWithoutCells: Exclude<Partial<nbformat.INotebookContent>, 'cells'>,
    notebookUri: Uri,
    nbCells: nbformat.IBaseCell[],
    preferredLanguage: string
): NotebookData {
    const cells = nbCells
        .map((cell) => createVSCNotebookCellDataFromCell(isNotebookTrusted, preferredLanguage, cell))
        .filter((item) => !!item)
        .map((item) => item!);

    if (cells.length === 0 && isUntitledFile(notebookUri)) {
        cells.push({
            cellKind: vscodeNotebookEnums.CellKind.Code,
            language: preferredLanguage,
            metadata: {},
            outputs: [],
            source: ''
        });
    }
    return {
        cells,
        languages: ['*'],
        metadata: {
            custom: notebookContentWithoutCells, // Include metadata in VSC Model (so that VSC can display these if required)
            cellEditable: isNotebookTrusted,
            cellRunnable: isNotebookTrusted,
            editable: isNotebookTrusted,
            cellHasExecutionOrder: true,
            runnable: isNotebookTrusted,
            displayOrder: [
                'application/vnd.*',
                'application/vdom.*',
                'application/geo+json',
                'application/x-nteract-model-debug+json',
                'text/html',
                'application/javascript',
                'image/gif',
                'text/latex',
                'text/markdown',
                'image/svg+xml',
                'image/png',
                'image/jpeg',
                'application/json',
                'text/plain'
            ]
        }
    };
}
export function cellRunStateToCellState(cellRunState?: NotebookCellRunState): CellState {
    switch (cellRunState) {
        case vscodeNotebookEnums.NotebookCellRunState.Running:
            return CellState.executing;
        case vscodeNotebookEnums.NotebookCellRunState.Error:
            return CellState.error;
        default:
            return CellState.init;
    }
}
export function createJupyterCellFromVSCNotebookCell(
    vscCell: NotebookCell
): nbformat.IRawCell | nbformat.IMarkdownCell | nbformat.ICodeCell {
    let cell: nbformat.IRawCell | nbformat.IMarkdownCell | nbformat.ICodeCell;
    if (vscCell.cellKind === vscodeNotebookEnums.CellKind.Markdown) {
        cell = createMarkdownCellFromNotebookCell(vscCell);
    } else if (vscCell.language === 'raw' || vscCell.language === 'plaintext') {
        cell = createRawCellFromNotebookCell(vscCell);
    } else {
        cell = createCodeCellFromNotebookCell(vscCell);
    }
    // Delete the `metadata.custom.vscode` property we added.
    if ('vscode' in cell.metadata) {
        const metadata = { ...cell.metadata };
        // Persisting these require us to save custom metadata in ipynb. Not sure users would like this. We'll have more changes in ipynb files.
        // tslint:disable-next-line: no-suspicious-comment
        // TODO: Discuss whether we need to persist these.
        delete metadata.vscode;
        // if (metadata.vscode && typeof metadata.vscode === 'object' && 'transient' in metadata.vscode) {
        //     delete metadata.vscode.transient;
        // }
        cell.metadata = metadata;
    }
    return cell;
}

/**
 * Identifies Jupyter Cell metadata that are to be stored in VSCode Cells.
 * This is used to facilitate:
 * 1. When a user copies and pastes a cell, then the corresponding metadata is also copied across.
 * 2. Diffing (VSC knows about metadata & stuff that contributes changes to a cell).
 */
export function getCustomNotebookCellMetadata(cell: nbformat.IBaseCell): Record<string, unknown> {
    // We put this only for VSC to display in diff view.
    // Else we don't use this.
    const propertiesToClone = ['metadata', 'attachments'];
    // tslint:disable-next-line: no-any
    const custom: Record<string, unknown> = {};
    propertiesToClone.forEach((propertyToClone) => {
        if (cell[propertyToClone]) {
            custom[propertyToClone] = cloneDeep(cell[propertyToClone]);
        }
    });
    return custom;
}

function createRawCellFromNotebookCell(cell: NotebookCell): nbformat.IRawCell {
    const rawCell: nbformat.IRawCell = {
        cell_type: 'raw',
        source: splitMultilineString(cell.document.getText()),
        metadata: cell.metadata.custom?.metadata || {}
    };
    if (cell.metadata.custom?.attachments) {
        rawCell.attachments = cell.metadata.custom?.attachments;
    }
    return rawCell;
}

function createNotebookCellDataFromRawCell(isNbTrusted: boolean, cell: nbformat.IRawCell): NotebookCellData {
    const notebookCellMetadata: NotebookCellMetadata = {
        editable: isNbTrusted,
        executionOrder: undefined,
        hasExecutionOrder: false,
        runnable: false,
        custom: getCustomNotebookCellMetadata(cell)
    };
    return {
        cellKind: vscodeNotebookEnums.CellKind.Code,
        language: 'raw',
        metadata: notebookCellMetadata,
        outputs: [],
        source: concatMultilineString(cell.source)
    };
}
function createMarkdownCellFromNotebookCell(cell: NotebookCell): nbformat.IMarkdownCell {
    const markdownCell: nbformat.IMarkdownCell = {
        cell_type: 'markdown',
        source: splitMultilineString(cell.document.getText()),
        metadata: cell.metadata.custom?.metadata || {}
    };
    if (cell.metadata.custom?.attachments) {
        markdownCell.attachments = cell.metadata.custom?.attachments;
    }
    return markdownCell;
}
function createNotebookCellDataFromMarkdownCell(isNbTrusted: boolean, cell: nbformat.IMarkdownCell): NotebookCellData {
    const notebookCellMetadata: NotebookCellMetadata = {
        editable: isNbTrusted,
        executionOrder: undefined,
        hasExecutionOrder: false,
        runnable: false,
        custom: getCustomNotebookCellMetadata(cell)
    };
    return {
        cellKind: vscodeNotebookEnums.CellKind.Markdown,
        language: MARKDOWN_LANGUAGE,
        metadata: notebookCellMetadata,
        source: concatMultilineString(cell.source),
        outputs: []
    };
}
function createNotebookCellDataFromCodeCell(
    isNbTrusted: boolean,
    cell: nbformat.ICodeCell,
    cellLanguage: string
): NotebookCellData {
    // tslint:disable-next-line: no-any
    const cellOutputs: nbformat.IOutput[] = Array.isArray(cell.outputs) ? cell.outputs : [];
    const outputs = createVSCCellOutputsFromOutputs(cellOutputs);
    // If we have an execution count & no errors, then success state.
    // If we have an execution count &  errors, then error state.
    // Else idle state.
    const hasErrors = outputs.some((output) => output.outputKind === vscodeNotebookEnums.CellOutputKind.Error);
    const hasExecutionCount = typeof cell.execution_count === 'number' && cell.execution_count > 0;
    let runState: NotebookCellRunState;
    let statusMessage: string | undefined;
    if (!hasExecutionCount) {
        runState = vscodeNotebookEnums.NotebookCellRunState.Idle;
    } else if (hasErrors) {
        runState = vscodeNotebookEnums.NotebookCellRunState.Error;
        // Error details are stripped from the output, get raw output.
        // tslint:disable-next-line: no-any
        statusMessage = getCellStatusMessageBasedOnFirstErrorOutput(cellOutputs);
    } else {
        runState = vscodeNotebookEnums.NotebookCellRunState.Success;
    }

    const vscodeMetadata = (cell.metadata.vscode as unknown) as IBaseCellVSCodeMetadata | undefined;
    const startExecutionTime = vscodeMetadata?.start_execution_time
        ? new Date(Date.parse(vscodeMetadata.start_execution_time)).getTime()
        : undefined;
    const endExecutionTime = vscodeMetadata?.end_execution_time
        ? new Date(Date.parse(vscodeMetadata.end_execution_time)).getTime()
        : undefined;

    let runStartTime: undefined | number;
    let lastRunDuration: undefined | number;
    if (startExecutionTime && typeof endExecutionTime === 'number') {
        runStartTime = startExecutionTime;
        lastRunDuration = endExecutionTime - startExecutionTime;
    }

    const notebookCellMetadata: NotebookCellMetadata = {
        editable: isNbTrusted,
        executionOrder: typeof cell.execution_count === 'number' ? cell.execution_count : undefined,
        hasExecutionOrder: true,
        runState,
        runnable: isNbTrusted,
        statusMessage,
        runStartTime,
        lastRunDuration,
        custom: getCustomNotebookCellMetadata(cell)
    };

    // If not trusted, then clear the output in VSC Cell (for untrusted notebooks we do not display output).
    // At this point we have the original output in the ICell.
    if (!isNbTrusted) {
        while (outputs.length) {
            outputs.shift();
        }
    }

    const source = concatMultilineString(cell.source);

    return {
        cellKind: vscodeNotebookEnums.CellKind.Code,
        language: cellLanguage,
        metadata: notebookCellMetadata,
        source,
        outputs
    };
}

export function createIOutputFromCellOutputs(cellOutputs: CellOutput[]): nbformat.IOutput[] {
    return cellOutputs
        .map((output) => {
            switch (output.outputKind) {
                case vscodeNotebookEnums.CellOutputKind.Error:
                    return translateCellErrorOutput(output);
                case vscodeNotebookEnums.CellOutputKind.Rich:
                    return translateCellDisplayOutput(output);
                case vscodeNotebookEnums.CellOutputKind.Text:
                    // We do not generate text output.
                    return;
                default:
                    return;
            }
        })
        .filter((output) => !!output)
        .map((output) => output!!);
}

export async function clearCellForExecution(editor: NotebookEditor, cell: NotebookCell) {
    await editor.edit((edit) => {
        edit.replaceCellMetadata(cell.index, {
            ...cell.metadata,
            statusMessage: undefined,
            executionOrder: undefined,
            lastRunDuration: undefined,
            runStartTime: undefined
        });
        edit.replaceCellOutput(cell.index, []);
    });
    await updateCellExecutionTimes(editor, cell);
}

/**
 * Store execution start and end times.
 * Stored as ISO for portability.
 */
export async function updateCellExecutionTimes(
    editor: NotebookEditor,
    cell: NotebookCell,
    times?: { startTime?: number; lastRunDuration?: number }
) {
    if (!times || !times.lastRunDuration || !times.startTime) {
        // Based on feedback from VSC, its best to clone these objects when updating them.
        // const cellMetadata = cloneDeep(cell.metadata);
        // let updated = false;
        // if (cellMetadata.custom?.metadata?.vscode?.start_execution_time) {
        //     delete cellMetadata.custom.metadata.vscode.start_execution_time;
        //     updated = true;
        // }
        // if (cellMetadata.custom?.metadata?.vscode?.end_execution_time) {
        //     delete cellMetadata.custom.metadata.vscode.end_execution_time;
        //     updated = true;
        // }
        // if (updated) {
        //     await editor.edit((edit) =>
        //         edit.replaceCellMetadata(cell.index, {
        //             ...cellMetadata
        //         })
        //     );
        // }
        return;
    }
    // Persisting these require us to save custom metadata in ipynb. Not sure users would like this. We'll have more changes in ipynb files.
    // tslint:disable-next-line: no-suspicious-comment
    // TODO: Discuss whether we need to persist these.
    // const startTimeISO = new Date(times.startTime).toISOString();
    // const endTimeISO = new Date(times.startTime + times.lastRunDuration).toISOString();
    // Based on feedback from VSC, its best to clone these objects when updating them.
    // const customMetadata = cloneDeep(cell.metadata.custom || {});
    // customMetadata.metadata = customMetadata.metadata || {};
    // customMetadata.metadata.vscode = customMetadata.metadata.vscode || {};
    // // We store it in the metadata (stored in ipynb) so we can display this when user opens a notebook again.
    // customMetadata.metadata.vscode.end_execution_time = endTimeISO;
    // customMetadata.metadata.vscode.start_execution_time = startTimeISO;
    const lastRunDuration = times.lastRunDuration ?? cell.metadata.lastRunDuration;
    await editor.edit((edit) =>
        edit.replaceCellMetadata(cell.index, {
            ...cell.metadata,
            // custom: customMetadata,
            lastRunDuration
        })
    );
}

function createCodeCellFromNotebookCell(cell: NotebookCell): nbformat.ICodeCell {
    const metadata = cell.metadata.custom?.metadata || {};
    const code = cell.document.getText();
    return {
        cell_type: 'code',
        execution_count: cell.metadata.executionOrder ?? null,
        source: splitMultilineString(code),
        outputs: createIOutputFromCellOutputs(cell.outputs),
        metadata
    };
}
export function createVSCNotebookCellDataFromCell(
    isNbTrusted: boolean,
    cellLanguage: string,
    cell: nbformat.IBaseCell
): NotebookCellData | undefined {
    switch (cell.cell_type) {
        case 'raw': {
            return createNotebookCellDataFromRawCell(isNbTrusted, cell as nbformat.IRawCell);
        }
        case 'markdown': {
            return createNotebookCellDataFromMarkdownCell(isNbTrusted, cell as nbformat.IMarkdownCell);
        }
        case 'code': {
            return createNotebookCellDataFromCodeCell(isNbTrusted, cell as nbformat.ICodeCell, cellLanguage);
        }
        default: {
            traceError(`Conversion of Cell into VS Code NotebookCell not supported ${cell.cell_type}`);
        }
    }
}

export function createVSCCellOutputsFromOutputs(outputs?: nbformat.IOutput[]): CellOutput[] {
    const cellOutputs: nbformat.IOutput[] = Array.isArray(outputs) ? (outputs as []) : [];
    return cellOutputs.map(cellOutputToVSCCellOutput);
}
const cellOutputMappers = new Map<
    nbformat.OutputType,
    (output: nbformat.IOutput, outputType: nbformat.OutputType) => CellOutput
>();
// tslint:disable-next-line: no-any
cellOutputMappers.set('display_data', translateDisplayDataOutput as any);
// tslint:disable-next-line: no-any
cellOutputMappers.set('error', translateErrorOutput as any);
// tslint:disable-next-line: no-any
cellOutputMappers.set('execute_result', translateDisplayDataOutput as any);
// tslint:disable-next-line: no-any
cellOutputMappers.set('stream', translateStreamOutput as any);
// tslint:disable-next-line: no-any
cellOutputMappers.set('update_display_data', translateDisplayDataOutput as any);
export function cellOutputToVSCCellOutput(output: nbformat.IOutput): CellOutput {
    const fn = cellOutputMappers.get(output.output_type as nbformat.OutputType);
    let result: CellOutput;
    if (fn) {
        result = fn(output, (output.output_type as unknown) as nbformat.OutputType);
    } else {
        traceWarning(`Unable to translate cell from ${output.output_type} to NotebookCellData for VS Code.`);
        result = {
            outputKind: vscodeNotebookEnums.CellOutputKind.Rich,
            // tslint:disable-next-line: no-any
            data: output.data as any,
            metadata: { custom: { vscode: { outputType: output.output_type } } }
        };
    }

    // Add on transient data if we have any. This should be removed by our save functions elsewhere.
    if (
        output.transient &&
        result &&
        result.outputKind === vscodeNotebookEnums.CellOutputKind.Rich &&
        result.metadata
    ) {
        // tslint:disable-next-line: no-any
        result.metadata.custom = { ...result.metadata.custom, transient: output.transient };
    }
    return result;
}

export function vscCellOutputToCellOutput(output: CellOutput): nbformat.IOutput | undefined {
    switch (output.outputKind) {
        case vscodeNotebookEnums.CellOutputKind.Error: {
            return translateCellErrorOutput(output);
        }
        case vscodeNotebookEnums.CellOutputKind.Rich: {
            return translateCellDisplayOutput(output);
        }
        case vscodeNotebookEnums.CellOutputKind.Text: {
            // We do not return such output.
            return;
        }
        default: {
            return;
        }
    }
}

/**
 * Converts a Jupyter display cell output into a VSCode cell output format.
 * Handles sizing, adding backgrounds to images and the like.
 * E.g. Jupyter cell output contains metadata to add backgrounds to images, here we generate the necessary HTML.
 *
 * @export
 * @param {nbformat.IDisplayData} output
 * @returns {(CellDisplayOutput | undefined)}
 */
function translateDisplayDataOutput(
    output: nbformat.IDisplayData | nbformat.IDisplayUpdate | nbformat.IExecuteResult,
    outputType: nbformat.OutputType
): CellDisplayOutput | undefined {
    const data = { ...output.data };
    // tslint:disable-next-line: no-any
    const metadata = output.metadata ? ({ custom: cloneDeep(output.metadata) } as any) : { custom: {} };
    metadata.custom.vscode = { outputType };
    if (output.execution_count) {
        metadata.custom.vscode.execution_count = output.execution_count;
    }
    return {
        outputKind: vscodeNotebookEnums.CellOutputKind.Rich,
        data,
        metadata // Used be renderers & VS Code for diffing (it knows what has changed).
    };
}

function translateStreamOutput(output: nbformat.IStream, outputType: nbformat.OutputType): CellDisplayOutput {
    // Do not return as `CellOutputKind.Text`. VSC will not translate ascii output correctly.
    // Instead format the output as rich.
    return {
        outputKind: vscodeNotebookEnums.CellOutputKind.Rich,
        data: {
            ['text/plain']: concatMultilineString(output.text, true)
        },
        metadata: {
            custom: { vscode: { outputType, name: output.name } }
        }
    };
}

// tslint:disable-next-line: no-any
function getSanitizedCellMetadata(metadata?: { [key: string]: any }) {
    const cloned = { ...metadata };
    if ('vscode' in cloned) {
        delete cloned.vscode;
    }
    return cloned;
}

type JupyterOutput =
    | nbformat.IUnrecognizedOutput
    | nbformat.IExecuteResult
    | nbformat.IDisplayData
    | nbformat.IStream
    | nbformat.IError;

function translateCellDisplayOutput(output: CellDisplayOutput): JupyterOutput {
    const outputType: nbformat.OutputType = output.metadata?.custom?.vscode?.outputType;
    let result: JupyterOutput;
    switch (outputType) {
        case 'stream':
            {
                result = {
                    output_type: 'stream',
                    name: output.metadata?.custom?.vscode?.name,
                    text: splitMultilineString(output.data['text/plain'])
                };
            }
            break;
        case 'display_data':
            {
                const metadata = getSanitizedCellMetadata(output.metadata?.custom);
                result = {
                    output_type: 'display_data',
                    data: output.data,
                    metadata
                };
            }
            break;
        case 'execute_result':
            {
                const metadata = getSanitizedCellMetadata(output.metadata?.custom);
                result = {
                    output_type: 'execute_result',
                    data: output.data,
                    metadata,
                    execution_count: output.metadata?.custom?.vscode?.execution_count
                };
            }
            break;
        case 'update_display_data':
            {
                const metadata = getSanitizedCellMetadata(output.metadata?.custom);
                result = {
                    output_type: 'update_display_data',
                    data: output.data,
                    metadata
                };
            }
            break;
        default:
            {
                sendTelemetryEvent(Telemetry.VSCNotebookCellTranslationFailed, undefined, {
                    isErrorOutput: outputType === 'error'
                });
                const metadata = getSanitizedCellMetadata(output.metadata?.custom);
                const unknownOutput: nbformat.IUnrecognizedOutput = { output_type: outputType };
                if (Object.keys(metadata).length > 0) {
                    unknownOutput.metadata = metadata;
                }
                if (Object.keys(output.data).length > 0) {
                    unknownOutput.data = output.data;
                }
                result = unknownOutput;
            }
            break;
    }

    // Account for transient data as well
    if (result && output.metadata && output.metadata.custom?.transient) {
        result.transient = { ...output.metadata.custom?.transient };
    }
    return result;
}

/**
 * We will display the error message in the status of the cell.
 * The `ename` & `evalue` is displayed at the top of the output by VS Code.
 * As we're displaying the error in the statusbar, we don't want this dup error in output.
 * Hence remove this.
 */
export function translateErrorOutput(output: nbformat.IError): CellErrorOutput {
    return {
        ename: output.ename,
        evalue: output.evalue,
        outputKind: vscodeNotebookEnums.CellOutputKind.Error,
        traceback: output.traceback
    };
}
export function translateCellErrorOutput(output: CellErrorOutput): nbformat.IError {
    return {
        output_type: 'error',
        ename: output.ename,
        evalue: output.evalue,
        traceback: output.traceback
    };
}

export function getCellStatusMessageBasedOnFirstErrorOutput(outputs?: nbformat.IOutput[]): string {
    if (!Array.isArray(outputs)) {
        return '';
    }
    const errorOutput = (outputs.find((output) => output.output_type === 'error') as unknown) as
        | nbformat.IError
        | undefined;
    if (!errorOutput) {
        return '';
    }
    return `${errorOutput.ename}${errorOutput.evalue ? ': ' : ''}${errorOutput.evalue}`;
}
export function getCellStatusMessageBasedOnFirstCellErrorOutput(outputs?: CellOutput[]): string {
    if (!Array.isArray(outputs)) {
        return '';
    }
    const errorOutput = outputs.find((output) => output.outputKind === vscodeNotebookEnums.CellOutputKind.Error) as
        | CellErrorOutput
        | undefined;
    if (!errorOutput) {
        return '';
    }
    return `${errorOutput.ename}${errorOutput.evalue ? ': ' : ''}${errorOutput.evalue}`;
}

/**
 * Updates a notebook document as a result of trusting it.
 */
export async function updateVSCNotebookAfterTrustingNotebook(
    editor: NotebookEditor,
    document: NotebookDocument,
    originalCells: nbformat.IBaseCell[]
) {
    const areAllCellsEditableAndRunnable = document.cells.every((cell) => {
        if (cell.cellKind === vscodeNotebookEnums.CellKind.Markdown) {
            return cell.metadata.editable;
        } else {
            return cell.metadata.editable && cell.metadata.runnable;
        }
    });
    const isDocumentEditableAndRunnable =
        document.metadata.cellEditable &&
        document.metadata.cellRunnable &&
        document.metadata.editable &&
        document.metadata.runnable;

    // If already trusted, then nothing to do.
    if (isDocumentEditableAndRunnable && areAllCellsEditableAndRunnable) {
        return;
    }

    await editor.edit((edit) => {
        edit.replaceMetadata({
            ...document.metadata,
            cellEditable: true,
            cellRunnable: true,
            editable: true,
            runnable: true
        });
        document.cells.forEach((cell, index) => {
            if (cell.cellKind === vscodeNotebookEnums.CellKind.Markdown) {
                edit.replaceCellMetadata(index, { ...cell.metadata, editable: true });
            } else {
                edit.replaceCellMetadata(index, {
                    ...cell.metadata,
                    editable: true,
                    runnable: true
                });
                // Restore the output once we trust the notebook.
                edit.replaceCellOutput(
                    index,
                    // tslint:disable-next-line: no-any
                    createVSCCellOutputsFromOutputs(originalCells[index].outputs as any)
                );
            }
        });
    });
}<|MERGE_RESOLUTION|>--- conflicted
+++ resolved
@@ -56,7 +56,6 @@
     }
 }
 
-<<<<<<< HEAD
 function getMajorityLanguage(document: NotebookDocument): string {
     const languageCount = new Map<string, number>();
     let largestCount = 0;
@@ -74,12 +73,10 @@
     });
     return majority;
 }
-=======
 const kernelInformationForNotebooks = new WeakMap<
     NotebookDocument,
     { metadata?: KernelConnectionMetadata | undefined; kernelInfo?: KernelMessage.IInfoReplyMsg['content'] }
 >();
->>>>>>> 20349f2e
 
 export function getNotebookMetadata(document: NotebookDocument): nbformat.INotebookMetadata | undefined {
     // tslint:disable-next-line: no-any
