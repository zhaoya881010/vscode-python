--- conflicted
+++ resolved
@@ -34,11 +34,7 @@
     private async selectJupyterKernel(notebook: INotebook): Promise<KernelSpecInterpreter | undefined> {
         let kernel: KernelSpecInterpreter | undefined;
 
-<<<<<<< HEAD
-        const settings = this.configService.getSettings();
-=======
         const settings = this.configService.getSettings(notebook.resource);
->>>>>>> bd9615ac
         const isLocalConnection =
             notebook.server.getConnectionInfo()?.localLaunch ??
             settings.datascience.jupyterServerURI.toLowerCase() === Settings.JupyterServerLocalLaunch;
@@ -55,20 +51,6 @@
         return kernel;
     }
 
-<<<<<<< HEAD
-    @captureTelemetry(Telemetry.SelectLocalJupyterKernel)
-    private async selectLocalJupyterKernel(
-        currentKernel?: IJupyterKernelSpec | LiveKernelModel
-    ): Promise<KernelSpecInterpreter> {
-        return this.kernelSelector.selectLocalKernel(undefined, undefined, currentKernel);
-    }
-
-    @captureTelemetry(Telemetry.SelectRemoteJupyuterKernel)
-    private async selectRemoteJupyterKernel(
-        connInfo: IConnection,
-        currentKernel?: IJupyterKernelSpec | LiveKernelModel
-    ): Promise<KernelSpecInterpreter> {
-=======
     private async selectLocalJupyterKernel(
         resource: Resource,
         currentKernel?: IJupyterKernelSpec | LiveKernelModel
@@ -82,16 +64,11 @@
         currentKernel?: IJupyterKernelSpec | LiveKernelModel
     ): Promise<KernelSpecInterpreter> {
         const stopWatch = new StopWatch();
->>>>>>> bd9615ac
         const session = await this.jupyterSessionManagerFactory.create(connInfo);
         return this.kernelSelector.selectRemoteKernel(resource, stopWatch, session, undefined, currentKernel);
     }
     private async switchKernelWithRetry(notebook: INotebook, kernel: KernelSpecInterpreter): Promise<void> {
-<<<<<<< HEAD
-        const settings = this.configService.getSettings();
-=======
         const settings = this.configService.getSettings(notebook.resource);
->>>>>>> bd9615ac
         const isLocalConnection =
             notebook.server.getConnectionInfo()?.localLaunch ??
             settings.datascience.jupyterServerURI.toLowerCase() === Settings.JupyterServerLocalLaunch;
@@ -145,11 +122,7 @@
             // Change the kernel. A status update should fire that changes our display
             await notebook.setKernelSpec(
                 newKernel.kernelSpec || newKernel.kernelModel!,
-<<<<<<< HEAD
-                this.configService.getSettings().datascience.jupyterLaunchTimeout
-=======
                 this.configService.getSettings(notebook.resource).datascience.jupyterLaunchTimeout
->>>>>>> bd9615ac
             );
 
             if (newKernel.interpreter) {
